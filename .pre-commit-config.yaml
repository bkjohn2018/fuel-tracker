--- conflicted
+++ resolved
@@ -1,16 +1,6 @@
 repos:
   - repo: https://github.com/pre-commit/pre-commit-hooks
     rev: v4.6.0
-<<<<<<< HEAD
-    hooks:
-      - id: trailing-whitespace
-      - id: end-of-file-fixer
-      - id: mixed-line-ending
-
-  - repo: https://github.com/Yelp/detect-secrets
-    rev: v1.5.0
-=======
->>>>>>> 375fc2bb
     hooks:
       - id: trailing-whitespace
       - id: end-of-file-fixer
@@ -21,16 +11,8 @@
       - id: ruff
         args: [--fix]
       - id: ruff-format
-<<<<<<< HEAD
-
-  - repo: https://github.com/psf/black
-    rev: 24.8.0
-    hooks:
-      - id: black
-=======
   - repo: https://github.com/Yelp/detect-secrets
     rev: v1.5.0
     hooks:
       - id: detect-secrets
-        args: [ "--baseline", ".secrets.baseline" ]
->>>>>>> 375fc2bb
+        args: [ "--baseline", ".secrets.baseline" ]