[build-system]
requires = ["setuptools>=61.0", "wheel"]
build-backend = "setuptools.build_meta"

[project]
name = "fueltracker"
version = "0.1.0"
description = "A Python package for tracking fuel prices and consumption"
authors = [
    {name = "Fuel Tracker Team", email = "team@fueltracker.com"}
]
readme = "README.md"
requires-python = ">=3.11"
dependencies = [
    "pandas>=2.2",
    "numpy>=1.26",
    "requests>=2.32",
    "tenacity>=8.3",
    "pydantic>=2.7",
    "pyarrow>=16.0",
    "statsmodels>=0.14",
    "holidays>=0.56",
    "PyYAML>=6.0",
]

[project.optional-dependencies]
dev = [
    "ruff>=0.6.9",
    "pytest>=7.0.0",
    "pre-commit>=3.0.0",
    "detect-secrets>=1.5.0",
]

[project.scripts]
fueltracker = "fueltracker.__main__:main"

[project.urls]
Homepage = "https://github.com/yourusername/fuel-tracker"
Repository = "https://github.com/yourusername/fuel-tracker"
Issues = "https://github.com/yourusername/fuel-tracker/issues"

[tool.setuptools.packages.find]
where = ["."]
include = ["fueltracker*"]

[tool.setuptools.package-data]
fueltracker = ["*.txt", "*.md", "*.yml", "*.yaml"]

[tool.black]
line-length = 88
target-version = ['py311']

[tool.pytest.ini_options]
testpaths = ["tests"]
python_files = ["test_*.py"]
python_classes = ["Test*"]
python_functions = ["test_*"]
addopts = "-q"
filterwarnings = [
    "ignore::DeprecationWarning",
    "ignore::PendingDeprecationWarning",
]

[tool.ruff]
line-length = 88
<<<<<<< HEAD
fix = true
select = [
    "E",  # pycodestyle errors
    "W",  # pycodestyle warnings
    "F",  # pyflakes
    "I",  # isort
    "B",  # flake8-bugbear
    "C4", # flake8-comprehensions
    "UP", # pyupgrade
]
ignore = [
    "E501",  # line too long, handled by black
    "B008",  # do not perform function calls in argument defaults
    "C901",  # too complex
]
=======
target-version = "py311"

[tool.ruff.lint]
# Enable: pycodestyle (E), pyflakes (F), bugbear (B), isort (I)
select = ["E", "F", "B", "I"]
# Put any ignores here (migrated from deprecated top-level):
# ignore = ["W293"]

# Optional: make fixes allowed when you pass --fix
fixable = ["ALL"]
unfixable = []

[tool.ruff.lint.isort]
# Tell isort what's "yours" so imports group correctly
known-first-party = ["fueltracker"]
combine-as-imports = true
force-sort-within-sections = true
>>>>>>> 375fc2bb

[tool.ruff.format]
# Keep defaults similar to Black, LF endings
quote-style = "preserve"
indent-style = "space"
skip-magic-trailing-comma = false
line-ending = "lf"<|MERGE_RESOLUTION|>--- conflicted
+++ resolved
@@ -63,23 +63,6 @@
 
 [tool.ruff]
 line-length = 88
-<<<<<<< HEAD
-fix = true
-select = [
-    "E",  # pycodestyle errors
-    "W",  # pycodestyle warnings
-    "F",  # pyflakes
-    "I",  # isort
-    "B",  # flake8-bugbear
-    "C4", # flake8-comprehensions
-    "UP", # pyupgrade
-]
-ignore = [
-    "E501",  # line too long, handled by black
-    "B008",  # do not perform function calls in argument defaults
-    "C901",  # too complex
-]
-=======
 target-version = "py311"
 
 [tool.ruff.lint]
@@ -97,7 +80,6 @@
 known-first-party = ["fueltracker"]
 combine-as-imports = true
 force-sort-within-sections = true
->>>>>>> 375fc2bb
 
 [tool.ruff.format]
 # Keep defaults similar to Black, LF endings
