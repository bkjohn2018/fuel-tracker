--- conflicted
+++ resolved
@@ -16,12 +16,8 @@
 
 def read_panel(path: Path) -> pd.DataFrame:
     """
-<<<<<<< HEAD
     Read panel from parquet file if it exists, otherwise return empty DataFrame
     with correct dtypes.
-=======
-    Read panel from parquet file if it exists, otherwise return empty DataFrame with correct dtypes.
->>>>>>> 95d53383
 
     Args:
         path: Path to the parquet file
@@ -44,7 +40,6 @@
         if isinstance(df.index, pd.MultiIndex):
             logger.warning("Panel has multiindex, resetting to simple index")
             df = df.reset_index(drop=True)
-<<<<<<< HEAD
 
         logger.info(
             "Panel read successfully",
@@ -52,16 +47,6 @@
         )
 
         return df
-
-=======
-        
-        logger.info("Panel read successfully", extra={
-            "path": str(path),
-            "rows": len(df),
-            "columns": list(df.columns)
-        })
-        return df
->>>>>>> 95d53383
     except Exception as e:
         logger.error("Failed to read panel", extra={"path": str(path), "error": str(e)})
         logger.info("Returning empty DataFrame due to read error")
@@ -75,7 +60,6 @@
     Returns:
         Empty DataFrame with correct schema
     """
-<<<<<<< HEAD
     empty_df = pd.DataFrame(
         {
             'period': pd.Series(dtype='object'),  # date
@@ -86,17 +70,6 @@
             'asof_ts': pd.Series(dtype='object'),  # datetime
         }
     )
-
-=======
-    empty_df = pd.DataFrame({
-        'period': pd.Series(dtype='object'),  # date
-        'value_mmcf': pd.Series(dtype='float64'),
-        'metric': pd.Series(dtype='object'),
-        'freq': pd.Series(dtype='object'),
-        'batch_id': pd.Series(dtype='object'),  # UUID
-        'asof_ts': pd.Series(dtype='object')   # datetime
-    })
->>>>>>> 95d53383
     return empty_df
 
 
@@ -143,22 +116,11 @@
 
         # Write combined data
         _write_panel(combined_df, path)
-<<<<<<< HEAD
-
     else:
         # Create new file
         logger.info(
             "Creating new panel file", extra={"path": str(path), "rows": len(df)}
         )
-
-=======
-    else:
-        # Create new file
-        logger.info("Creating new panel file", extra={
-            "path": str(path),
-            "rows": len(df)
-        })
->>>>>>> 95d53383
         _write_panel(df, path)
 
 
@@ -185,21 +147,11 @@
 
         # Write using PyArrow
         pq.write_table(table, path, compression='snappy')
-<<<<<<< HEAD
 
         logger.info(
             "Panel written successfully",
             extra={"path": str(path), "rows": len(df), "columns": list(df.columns)},
         )
-
-=======
-        
-        logger.info("Panel written successfully", extra={
-            "path": str(path),
-            "rows": len(df),
-            "columns": list(df.columns)
-        })
->>>>>>> 95d53383
     except Exception as e:
         logger.error(
             "Failed to write panel", extra={"path": str(path), "error": str(e)}
@@ -207,14 +159,9 @@
         raise
 
 
-<<<<<<< HEAD
 def write_lineage_log(
     batch: BatchMeta, rows_added: int, start_date: str, end_date: str, log_path: Path
 ) -> None:
-=======
-def write_lineage_log(batch: BatchMeta, rows_added: int, start_date: str, end_date: str,
-                     log_path: Path) -> None:
->>>>>>> 95d53383
     """
     Write lineage log entry to JSONL file.
 
@@ -244,10 +191,6 @@
             f.write(json.dumps(log_entry) + '\n')
 
         logger.info("Lineage log entry written", extra=log_entry)
-<<<<<<< HEAD
-
-=======
->>>>>>> 95d53383
     except Exception as e:
         logger.error(
             "Failed to write lineage log",
@@ -301,9 +244,5 @@
             )
 
         return info
-<<<<<<< HEAD
-
-=======
->>>>>>> 95d53383
     except Exception as e:
         return {"exists": True, "error": f"Failed to read file: {str(e)}"}