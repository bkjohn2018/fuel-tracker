"""Logging utilities for Fuel Tracker.

Provides structured logging with JSON-like formatting.
"""

from datetime import datetime
import json
import logging
from typing import Optional


class JSONishFormatter(logging.Formatter):
    """Custom formatter that outputs log messages in a JSON-like format."""

    def format(self, record: logging.LogRecord) -> str:
        """Format log record as JSON-like string."""
        log_entry = {
            "timestamp": datetime.fromtimestamp(record.created).isoformat(),
            "level": record.levelname,
            "name": record.name,
            "msg": record.getMessage(),
        }

        # Add extra fields if they exist
        if hasattr(record, 'extra') and record.extra:
            log_entry.update(record.extra)

        # Add exception info if present
        if record.exc_info:
            log_entry["exception"] = self.formatException(record.exc_info)

        return json.dumps(log_entry, default=str)


def get_logger(name: str, level: Optional[int] = None) -> logging.Logger:
    """
    Get a logger with JSON-like formatting.

    Args:
        name: Logger name (usually __name__)
        level: Optional logging level override
<<<<<<< HEAD

=======
    
>>>>>>> 95d53383
    Returns:
        Configured logger instance
    """
    logger = logging.getLogger(name)

    # Only configure if not already configured
    if not logger.handlers:
        # Set default level
        if level is None:
            level = logging.INFO
<<<<<<< HEAD

=======
>>>>>>> 95d53383
        logger.setLevel(level)

        # Create console handler
        handler = logging.StreamHandler()
        handler.setLevel(level)

        # Set formatter
        formatter = JSONishFormatter()
        handler.setFormatter(formatter)

        # Add handler to logger
        logger.addHandler(handler)

        # Prevent propagation to root logger to avoid duplicate messages
        logger.propagate = False

    return logger<|MERGE_RESOLUTION|>--- conflicted
+++ resolved
@@ -39,11 +39,6 @@
     Args:
         name: Logger name (usually __name__)
         level: Optional logging level override
-<<<<<<< HEAD
-
-=======
-    
->>>>>>> 95d53383
     Returns:
         Configured logger instance
     """
@@ -54,10 +49,6 @@
         # Set default level
         if level is None:
             level = logging.INFO
-<<<<<<< HEAD
-
-=======
->>>>>>> 95d53383
         logger.setLevel(level)
 
         # Create console handler
@@ -73,5 +64,4 @@
 
         # Prevent propagation to root logger to avoid duplicate messages
         logger.propagate = False
-
     return logger